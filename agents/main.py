import yaml
import numpy as np
import random

from utils import get_env
from agents.Dyna_Q import dyna_q
from agents.Q_learning import q_learning
from agents.Double_Q_learning import double_q_learning
from agents.Sarsa import sarsa, n_step_sarsa, sarsa_lambda

if __name__ == '__main__':
    with open("../config.yaml", "r") as stream:
        config = yaml.safe_load(stream)

    env_name = config["env_name"]
    agent_name = config["agent_name"]

    discount_factor = config["discount_factor"]
    alpha = config["alpha"]

    agent_config = config["agents"][agent_name]
    env_config = config["envs"][env_name]

    eval_eps = config["eval_eps"]
    seed = config["seed"]
    no_render = config["no_render"]

    episodes = agent_config["episodes"]
    try:
        timesteps_total = agent_config['timesteps_total']
    except KeyError:
        timesteps_total = None
    env_max_steps = agent_config["env_max_steps"]
    agent_eps_decay = agent_config["agent_eps_decay"]
    agent_eps = agent_config["agent_eps"]

    np.random.seed(seed)
    random.seed(seed)

    env = get_env(env_name=env_name, env_max_steps=env_max_steps)

    if not no_render:
        # Clear screen in ANSI terminal
        print('\033c')
        print('\x1bc')
    print(agent_name)

    # todo: make q_learning a class and pass config as a parameter
    # todo: perhaps write rl algorithm super class
    # todo: parameterize td_update with "max=True" for Q_learning vs SARSA (but perhaps first implement all algorithms then refactor, find commonalities etc.)
    # todo: implement Q function as a Variable
    # implement n-step SARSA, n-step q-learning?
    if agent_name == 'q_learning':
<<<<<<< HEAD
        train_data, test_data, num_steps = q_learning(env, episodes, epsilon_decay=agent_eps_decay, epsilon=agent_eps,
                                                      discount_factor=discount_factor, alpha=alpha,
                                                      eval_every=eval_eps, render_eval=not no_render)
    elif agent_name == 'double_q_learning':
        train_data, test_data, num_steps = double_q_learning(env, episodes, epsilon_decay=agent_eps_decay,
                                                             epsilon=agent_eps, discount_factor=discount_factor, alpha=alpha,
                                                             eval_every=eval_eps, render_eval=not no_render)
    elif agent_name == 'sarsa':
        train_data, test_data, num_steps = sarsa(env, episodes, epsilon_decay=agent_eps_decay,
                                                 epsilon=agent_eps, discount_factor=discount_factor, alpha=alpha,
                                                 eval_every=eval_eps, render_eval=not no_render)
    elif agent_name == 'n_step_sarsa':
        n = agent_config['n']
        train_data, test_data, num_steps = n_step_sarsa(env, episodes, epsilon_decay=agent_eps_decay,
                                                 epsilon=agent_eps, discount_factor=discount_factor, alpha=alpha,
                                                 eval_every=eval_eps, render_eval=not no_render, n=n)
    elif agent_name == 'sarsa_lambda':
        lambd = agent_config['lambd']
        parallel_eligibility_updates = agent_config['parallel_eligibility_updates']
        train_data, test_data, num_steps = sarsa_lambda(env, episodes, epsilon_decay=agent_eps_decay,
                                                 epsilon=agent_eps, discount_factor=discount_factor, alpha=alpha,
                                                 eval_every=eval_eps, render_eval=not no_render, lambd=lambd,
                                                 parallel_eligibility_updates=parallel_eligibility_updates)
    elif agent_name == 'dyna_q':
        mem_size = agent_config['mem_size']
        model_samples = agent_config['model_samples']
        train_data, test_data, num_steps = dyna_q(env, episodes, epsilon_decay=agent_eps_decay,
                                                  epsilon=agent_eps, discount_factor=discount_factor, alpha=alpha,
=======
        train_data, test_data, num_steps = q_learning(env, episodes, timesteps_total=timesteps_total,
                                                      epsilon_decay=agent_eps_decay, epsilon=agent_eps,
                                                      discount_factor=.99, alpha=.5,
                                                      eval_every=eval_eps, render_eval=not no_render)
    elif agent_name == 'double_q_learning':
        train_data, test_data, num_steps = double_q_learning(env, episodes, timesteps_total=timesteps_total,
                                                             epsilon_decay=agent_eps_decay,
                                                             epsilon=agent_eps, discount_factor=.99, alpha=.5,
                                                             eval_every=eval_eps, render_eval=not no_render)
    elif agent_name == 'sarsa':
        train_data, test_data, num_steps = sarsa(env, episodes, timesteps_total=timesteps_total,
                                                 epsilon_decay=agent_eps_decay,
                                                 epsilon=agent_eps, discount_factor=.99, alpha=.5,
                                                 eval_every=eval_eps, render_eval=not no_render)
    elif agent_name == 'n_step_sarsa':
        n = agent_config['n']
        train_data, test_data, num_steps = n_step_sarsa(env, episodes, timesteps_total=timesteps_total,
                                                        epsilon_decay=agent_eps_decay,
                                                        epsilon=agent_eps, discount_factor=.99, alpha=.5,
                                                        eval_every=eval_eps, render_eval=not no_render, n=n)
    elif agent_name == 'sarsa_lambda':
        lambd = agent_config['lambd']
        parallel_eligibility_updates = agent_config['parallel_eligibility_updates']
        train_data, test_data, num_steps = sarsa_lambda(env, episodes, timesteps_total=timesteps_total,
                                                        epsilon_decay=agent_eps_decay,
                                                        epsilon=agent_eps, discount_factor=.99, alpha=.5,
                                                        eval_every=eval_eps, render_eval=not no_render, lambd=lambd,
                                                        parallel_eligibility_updates=parallel_eligibility_updates)
    elif agent_name == 'dyna_q':
        mem_size = agent_config['mem_size']
        model_samples = agent_config['model_samples']
        train_data, test_data, num_steps = dyna_q(env, episodes, timesteps_total=timesteps_total,
                                                  epsilon_decay=agent_eps_decay,
                                                  epsilon=agent_eps, discount_factor=.99, alpha=.5,
>>>>>>> dd4fb390
                                                  eval_every=eval_eps, render_eval=not no_render,
                                                  memory_size=mem_size, sample_n_steps_from_model=model_samples)

    else:
        raise NotImplementedError<|MERGE_RESOLUTION|>--- conflicted
+++ resolved
@@ -51,62 +51,32 @@
     # todo: implement Q function as a Variable
     # implement n-step SARSA, n-step q-learning?
     if agent_name == 'q_learning':
-<<<<<<< HEAD
-        train_data, test_data, num_steps = q_learning(env, episodes, epsilon_decay=agent_eps_decay, epsilon=agent_eps,
-                                                      discount_factor=discount_factor, alpha=alpha,
-                                                      eval_every=eval_eps, render_eval=not no_render)
-    elif agent_name == 'double_q_learning':
-        train_data, test_data, num_steps = double_q_learning(env, episodes, epsilon_decay=agent_eps_decay,
-                                                             epsilon=agent_eps, discount_factor=discount_factor, alpha=alpha,
-                                                             eval_every=eval_eps, render_eval=not no_render)
-    elif agent_name == 'sarsa':
-        train_data, test_data, num_steps = sarsa(env, episodes, epsilon_decay=agent_eps_decay,
-                                                 epsilon=agent_eps, discount_factor=discount_factor, alpha=alpha,
-                                                 eval_every=eval_eps, render_eval=not no_render)
-    elif agent_name == 'n_step_sarsa':
-        n = agent_config['n']
-        train_data, test_data, num_steps = n_step_sarsa(env, episodes, epsilon_decay=agent_eps_decay,
-                                                 epsilon=agent_eps, discount_factor=discount_factor, alpha=alpha,
-                                                 eval_every=eval_eps, render_eval=not no_render, n=n)
-    elif agent_name == 'sarsa_lambda':
-        lambd = agent_config['lambd']
-        parallel_eligibility_updates = agent_config['parallel_eligibility_updates']
-        train_data, test_data, num_steps = sarsa_lambda(env, episodes, epsilon_decay=agent_eps_decay,
-                                                 epsilon=agent_eps, discount_factor=discount_factor, alpha=alpha,
-                                                 eval_every=eval_eps, render_eval=not no_render, lambd=lambd,
-                                                 parallel_eligibility_updates=parallel_eligibility_updates)
-    elif agent_name == 'dyna_q':
-        mem_size = agent_config['mem_size']
-        model_samples = agent_config['model_samples']
-        train_data, test_data, num_steps = dyna_q(env, episodes, epsilon_decay=agent_eps_decay,
-                                                  epsilon=agent_eps, discount_factor=discount_factor, alpha=alpha,
-=======
         train_data, test_data, num_steps = q_learning(env, episodes, timesteps_total=timesteps_total,
                                                       epsilon_decay=agent_eps_decay, epsilon=agent_eps,
-                                                      discount_factor=.99, alpha=.5,
+                                                      discount_factor=discount_factor, alpha=alpha,
                                                       eval_every=eval_eps, render_eval=not no_render)
     elif agent_name == 'double_q_learning':
         train_data, test_data, num_steps = double_q_learning(env, episodes, timesteps_total=timesteps_total,
                                                              epsilon_decay=agent_eps_decay,
-                                                             epsilon=agent_eps, discount_factor=.99, alpha=.5,
+                                                             epsilon=agent_eps, discount_factor=discount_factor, alpha=alpha,
                                                              eval_every=eval_eps, render_eval=not no_render)
     elif agent_name == 'sarsa':
         train_data, test_data, num_steps = sarsa(env, episodes, timesteps_total=timesteps_total,
                                                  epsilon_decay=agent_eps_decay,
-                                                 epsilon=agent_eps, discount_factor=.99, alpha=.5,
+                                                 epsilon=agent_eps, discount_factor=discount_factor, alpha=alpha,
                                                  eval_every=eval_eps, render_eval=not no_render)
     elif agent_name == 'n_step_sarsa':
         n = agent_config['n']
         train_data, test_data, num_steps = n_step_sarsa(env, episodes, timesteps_total=timesteps_total,
                                                         epsilon_decay=agent_eps_decay,
-                                                        epsilon=agent_eps, discount_factor=.99, alpha=.5,
+                                                        epsilon=agent_eps, discount_factor=discount_factor, alpha=alpha,
                                                         eval_every=eval_eps, render_eval=not no_render, n=n)
     elif agent_name == 'sarsa_lambda':
         lambd = agent_config['lambd']
         parallel_eligibility_updates = agent_config['parallel_eligibility_updates']
         train_data, test_data, num_steps = sarsa_lambda(env, episodes, timesteps_total=timesteps_total,
                                                         epsilon_decay=agent_eps_decay,
-                                                        epsilon=agent_eps, discount_factor=.99, alpha=.5,
+                                                        epsilon=agent_eps, discount_factor=discount_factor, alpha=alpha,
                                                         eval_every=eval_eps, render_eval=not no_render, lambd=lambd,
                                                         parallel_eligibility_updates=parallel_eligibility_updates)
     elif agent_name == 'dyna_q':
@@ -114,8 +84,7 @@
         model_samples = agent_config['model_samples']
         train_data, test_data, num_steps = dyna_q(env, episodes, timesteps_total=timesteps_total,
                                                   epsilon_decay=agent_eps_decay,
-                                                  epsilon=agent_eps, discount_factor=.99, alpha=.5,
->>>>>>> dd4fb390
+                                                  epsilon=agent_eps, discount_factor=discount_factor, alpha=alpha,
                                                   eval_every=eval_eps, render_eval=not no_render,
                                                   memory_size=mem_size, sample_n_steps_from_model=model_samples)
 
